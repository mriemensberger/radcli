--- conflicted
+++ resolved
@@ -1,14 +1,8 @@
-<<<<<<< HEAD
-* Version 1.2.11 (unreleased)
-- Added Namespace support (#30). radcli now supports Namespace on 
-  Linux based systems. 
-
-
-=======
->>>>>>> efe8c5a2
 * Version 1.2.10 (unreleased)
 - rc_send_server_ctx: addressed unaligned access issue on certain
   platforms (#27).
+- Added Namespace support (#30). radcli now supports Namespace on 
+  Linux based systems.
 
 
 * Version 1.2.9 (released 2018-01-20)
